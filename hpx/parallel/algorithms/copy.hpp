//  Copyright (c) 2014 Grant Mercer
//  Copyright (c) 2015 Daniel Bourgeois
//
//  Distributed under the Boost Software License, Version 1.0. (See accompanying
//  file LICENSE_1_0.txt or copy at http://www.boost.org/LICENSE_1_0.txt)

/// \file parallel/algorithms/copy.hpp

#if !defined(HPX_PARALLEL_DETAIL_COPY_MAY_30_2014_0317PM)
#define HPX_PARALLEL_DETAIL_COPY_MAY_30_2014_0317PM

#include <hpx/config.hpp>
#include <hpx/traits/concepts.hpp>
#include <hpx/traits/is_iterator.hpp>
#include <hpx/util/invoke.hpp>
#include <hpx/util/tagged_pair.hpp>

#include <hpx/parallel/execution_policy.hpp>
#include <hpx/parallel/tagspec.hpp>
#include <hpx/parallel/algorithms/detail/is_negative.hpp>
#include <hpx/parallel/algorithms/detail/predicates.hpp>
#include <hpx/parallel/algorithms/detail/dispatch.hpp>
#include <hpx/parallel/algorithms/for_each.hpp>
#include <hpx/parallel/util/detail/algorithm_result.hpp>
#include <hpx/parallel/util/partitioner.hpp>
#include <hpx/parallel/util/scan_partitioner.hpp>
#include <hpx/parallel/util/loop.hpp>
#include <hpx/parallel/util/projection_identity.hpp>
#include <hpx/parallel/util/zip_iterator.hpp>
#include <hpx/parallel/traits/projected.hpp>
#include <hpx/parallel/algorithms/detail/transfer.hpp>

#include <algorithm>
#include <iterator>
#include <type_traits>
#include <vector>

#include <boost/shared_array.hpp>

namespace hpx { namespace parallel { HPX_INLINE_NAMESPACE(v1)
{
    ///////////////////////////////////////////////////////////////////////////
    // copy
    namespace detail
    {
        /// \cond NOINTERNAL

        // sequential copy
        template <typename InIter, typename OutIter>
        inline std::pair<InIter, OutIter>
        sequential_copy(InIter first, InIter last, OutIter dest)
        {
            while (first != last)
            {
                *dest++ = *first++;
            }
            return std::make_pair(first, dest);
        }

        template <typename IterPair>
        struct copy_pair
          : public detail::algorithm<copy_pair<IterPair>, IterPair>
        {
            copy_pair()
              : copy_pair::algorithm("copy")
            {}

            template <typename ExPolicy, typename InIter, typename OutIter>
            static std::pair<InIter, OutIter>
            sequential(ExPolicy, InIter first, InIter last, OutIter dest)
            {
                return sequential_copy(first, last, dest);
            }

            template <typename ExPolicy, typename FwdIter, typename OutIter>
            static typename util::detail::algorithm_result<
                ExPolicy, std::pair<FwdIter, OutIter>
            >::type
            parallel(ExPolicy && policy, FwdIter first, FwdIter last,
                OutIter dest)
            {
                typedef hpx::util::zip_iterator<FwdIter, OutIter> zip_iterator;
                typedef typename zip_iterator::reference reference;

                return get_iter_pair(
                    for_each_n<zip_iterator>().call(
                        std::forward<ExPolicy>(policy), std::false_type(),
                        hpx::util::make_zip_iterator(first, dest),
                        std::distance(first, last),
                        [](reference t)
                        {
                            using hpx::util::get;
                            get<1>(t) = get<0>(t); //-V573
                        }));
            }
        };

<<<<<<< HEAD
        template<typename InIter, typename OutIter, typename Enable = void>
        struct copy;
=======
        template <typename ExPolicy, typename InIter, typename OutIter>
        typename util::detail::algorithm_result<
            ExPolicy, std::pair<InIter, OutIter>
        >::type
        copy_(ExPolicy && policy, InIter first, InIter last, OutIter dest,
            std::false_type)
        {
            typedef std::integral_constant<bool,
                    parallel::is_sequential_execution_policy<ExPolicy>::value ||
                   !hpx::traits::is_forward_iterator<InIter>::value ||
                   !hpx::traits::is_forward_iterator<OutIter>::value
                > is_seq;

            return detail::copy<std::pair<InIter, OutIter> >().call(
                std::forward<ExPolicy>(policy), is_seq(),
                first, last, dest);
        }
>>>>>>> f9c40ca7

        template <typename InIter, typename OutIter>
        struct copy<
            InIter, OutIter,
            typename boost::enable_if<typename hpx::traits::segmented_iterator_traits<InIter>::is_segmented_iterator>::type
        > : public copy_pair<std::pair<
            typename hpx::traits::segmented_iterator_traits<InIter>::local_iterator,
            typename hpx::traits::segmented_iterator_traits<OutIter>::local_iterator
        >>
        {};

        template<typename InIter, typename OutIter>
        struct copy<
            InIter, OutIter,
            typename boost::disable_if<typename hpx::traits::segmented_iterator_traits<OutIter>::is_segmented_iterator>::type
        > : public copy_pair<std::pair<InIter, OutIter>>
        {};

        /// \endcond
    }

    /// Copies the elements in the range, defined by [first, last), to another
    /// range beginning at \a dest.
    ///
    /// \note   Complexity: Performs exactly \a last - \a first assignments.
    ///
    /// \tparam ExPolicy    The type of the execution policy to use (deduced).
    ///                     It describes the manner in which the execution
    ///                     of the algorithm may be parallelized and the manner
    ///                     in which it executes the assignments.
    /// \tparam InIter      The type of the source iterators used (deduced).
    ///                     This iterator type must meet the requirements of an
    ///                     input iterator.
    /// \tparam OutIter     The type of the iterator representing the
    ///                     destination range (deduced).
    ///                     This iterator type must meet the requirements of an
    ///                     output iterator.
    ///
    /// \param policy       The execution policy to use for the scheduling of
    ///                     the iterations.
    /// \param first        Refers to the beginning of the sequence of elements
    ///                     the algorithm will be applied to.
    /// \param last         Refers to the end of the sequence of elements the
    ///                     algorithm will be applied to.
    /// \param dest         Refers to the beginning of the destination range.
    ///
    /// The assignments in the parallel \a copy algorithm invoked with an
    /// execution policy object of type \a sequential_execution_policy
    /// execute in sequential order in the calling thread.
    ///
    /// The assignments in the parallel \a copy algorithm invoked with
    /// an execution policy object of type \a parallel_execution_policy or
    /// \a parallel_task_execution_policy are permitted to execute in an unordered
    /// fashion in unspecified threads, and indeterminately sequenced
    /// within each thread.
    ///
    /// \returns  The \a copy algorithm returns a
    ///           \a hpx::future<tagged_pair<tag::in(InIter), tag::out(OutIter)> >
    ///           if the execution policy is of type
    ///           \a sequential_task_execution_policy or
    ///           \a parallel_task_execution_policy and
    ///           returns \a tagged_pair<tag::in(InIter), tag::out(OutIter)>
    ///           otherwise.
    ///           The \a copy algorithm returns the pair of the input iterator
    ///           \a last and the output iterator to the
    ///           element in the destination range, one past the last element
    ///           copied.
    ///
    template <typename ExPolicy, typename InIter, typename OutIter,
    HPX_CONCEPT_REQUIRES_(
        is_execution_policy<ExPolicy>::value &&
        hpx::traits::is_iterator<InIter>::value &&
        hpx::traits::is_iterator<OutIter>::value)>
    typename util::detail::algorithm_result<
        ExPolicy, hpx::util::tagged_pair<tag::in(InIter), tag::out(OutIter)>
    >::type
    copy(ExPolicy && policy, InIter first, InIter last, OutIter dest)
    {
<<<<<<< HEAD
           return detail::transfer<
                detail::copy<InIter, OutIter>
            >(std::forward<ExPolicy>(policy), first, last, dest);
=======
        static_assert(
            (hpx::traits::is_input_iterator<InIter>::value),
            "Required at least input iterator.");
        static_assert(
            (hpx::traits::is_output_iterator<OutIter>::value ||
                hpx::traits::is_forward_iterator<OutIter>::value),
            "Requires at least output iterator.");

        typedef hpx::traits::is_segmented_iterator<InIter> is_segmented;

        return hpx::util::make_tagged_pair<tag::in, tag::out>(
            detail::copy_(
                std::forward<ExPolicy>(policy), first, last, dest,
                is_segmented()));
>>>>>>> f9c40ca7
    }


    /////////////////////////////////////////////////////////////////////////////
    // copy_n
    namespace detail
    {
        /// \cond NOINTERNAL

        // sequential copy_n
        template <typename InIter, typename OutIter>
        inline std::pair<InIter, OutIter>
        sequential_copy_n(InIter first, std::size_t count, OutIter dest)
        {
            if (count > 0)
            {
                *dest++ = *first;
                for (std::size_t i = 1; i != count; ++i)
                {
                    *dest++ = *++first;
                }
            }
            return std::make_pair(first, dest);
        }

        template <typename IterPair>
        struct copy_n : public detail::algorithm<copy_n<IterPair>, IterPair>
        {
            copy_n()
              : copy_n::algorithm("copy_n")
            {}

            template <typename ExPolicy, typename InIter, typename OutIter>
            static std::pair<InIter, OutIter>
            sequential(ExPolicy, InIter first, std::size_t count, OutIter dest)
            {
                return sequential_copy_n(first, count, dest);
            }

            template <typename ExPolicy, typename FwdIter, typename OutIter>
            static typename util::detail::algorithm_result<
                ExPolicy, std::pair<FwdIter, OutIter>
            >::type
            parallel(ExPolicy && policy, FwdIter first, std::size_t count,
                OutIter dest)
            {
                typedef hpx::util::zip_iterator<FwdIter, OutIter> zip_iterator;
                typedef typename zip_iterator::reference reference;

                return get_iter_pair(
                    for_each_n<zip_iterator>().call(
                        std::forward<ExPolicy>(policy), std::false_type(),
                        hpx::util::make_zip_iterator(first, dest),
                        count,
                        [](reference t)
                        {
                            using hpx::util::get;
                            get<1>(t) = get<0>(t); //-V573
                        }
                    ));
            }
        };
        /// \endcond
    }

    /// Copies the elements in the range [first, first + count), starting from
    /// first and proceeding to first + count - 1., to another range beginning
    /// at dest.
    ///
    /// \note   Complexity: Performs exactly \a count assignments, if
    ///         count > 0, no assignments otherwise.
    ///
    /// \tparam ExPolicy    The type of the execution policy to use (deduced).
    ///                     It describes the manner in which the execution
    ///                     of the algorithm may be parallelized and the manner
    ///                     in which it executes the assignments.
    /// \tparam InIter      The type of the source iterators used (deduced).
    ///                     This iterator type must meet the requirements of an
    ///                     input iterator.
    /// \tparam Size        The type of the argument specifying the number of
    ///                     elements to apply \a f to.
    /// \tparam OutIter     The type of the iterator representing the
    ///                     destination range (deduced).
    ///                     This iterator type must meet the requirements of an
    ///                     output iterator.
    ///
    /// \param policy       The execution policy to use for the scheduling of
    ///                     the iterations.
    /// \param first        Refers to the beginning of the sequence of elements
    ///                     the algorithm will be applied to.
    /// \param count        Refers to the number of elements starting at
    ///                     \a first the algorithm will be applied to.
    /// \param dest         Refers to the beginning of the destination range.
    ///
    /// The assignments in the parallel \a copy_n algorithm invoked with
    /// an execution policy object of type \a sequential_execution_policy
    /// execute in sequential order in the calling thread.
    ///
    /// The assignments in the parallel \a copy_n algorithm invoked with
    /// an execution policy object of type \a parallel_execution_policy or
    /// \a parallel_task_execution_policy are permitted to execute in an unordered
    /// fashion in unspecified threads, and indeterminately sequenced
    /// within each thread.
    ///
    /// \returns  The \a copy_n algorithm returns a
    ///           \a hpx::future<tagged_pair<tag::in(InIter), tag::out(OutIter)> >
    ///           if the execution policy is of type
    ///           \a sequential_task_execution_policy or
    ///           \a parallel_task_execution_policy and
    ///           returns \a tagged_pair<tag::in(InIter), tag::out(OutIter)>
    ///           otherwise.
    ///           The \a copy algorithm returns the pair of the input iterator
    ///           forwarded to the first element after the last in the input
    ///           sequence and the output iterator to the
    ///           element in the destination range, one past the last element
    ///           copied.
    ///
    template <typename ExPolicy, typename InIter, typename Size,
        typename OutIter,
    HPX_CONCEPT_REQUIRES_(
        is_execution_policy<ExPolicy>::value &&
        hpx::traits::is_iterator<InIter>::value &&
        hpx::traits::is_iterator<OutIter>::value)>
    typename util::detail::algorithm_result<
        ExPolicy, hpx::util::tagged_pair<tag::in(InIter), tag::out(OutIter)>
    >::type
    copy_n(ExPolicy && policy, InIter first, Size count, OutIter dest)
    {
        static_assert(
            (hpx::traits::is_input_iterator<InIter>::value),
            "Required at least input iterator.");
        static_assert(
            (hpx::traits::is_output_iterator<OutIter>::value ||
                hpx::traits::is_forward_iterator<OutIter>::value),
            "Requires at least output iterator.");

        using hpx::util::tagged_pair;
        using hpx::util::make_tagged_pair;

        // if count is representing a negative value, we do nothing
        if (detail::is_negative(count))
        {
            return util::detail::algorithm_result<
                    ExPolicy, tagged_pair<tag::in(InIter), tag::out(OutIter)>
                >::get(make_tagged_pair<tag::in, tag::out>(first, dest));
        }

        typedef std::integral_constant<bool,
                is_sequential_execution_policy<ExPolicy>::value ||
               !hpx::traits::is_forward_iterator<InIter>::value ||
               !hpx::traits::is_forward_iterator<OutIter>::value
            > is_seq;

        return make_tagged_pair<tag::in, tag::out>(
            detail::copy_n<std::pair<InIter, OutIter> >().call(
                std::forward<ExPolicy>(policy), is_seq(),
                first, std::size_t(count), dest));
    }

    /////////////////////////////////////////////////////////////////////////////
    // copy_if
    namespace detail
    {
        /// \cond NOINTERNAL

        // sequential copy_if with projection function
        template <typename InIter, typename OutIter, typename Pred, typename Proj>
        inline std::pair<InIter, OutIter>
        sequential_copy_if(InIter first, InIter last, OutIter dest,
            Pred && pred, Proj && proj)
        {
            while (first != last)
            {
                if (hpx::util::invoke(pred, hpx::util::invoke(proj, *first)))
                    *dest++ = *first;
                first++;
            }
            return std::make_pair(first, dest);
        }

        template <typename IterPair>
        struct copy_if : public detail::algorithm<copy_if<IterPair>, IterPair>
        {
            copy_if()
              : copy_if::algorithm("copy_if")
            {}

            template <typename ExPolicy, typename InIter, typename OutIter,
                typename Pred, typename Proj = util::projection_identity>
            static std::pair<InIter, OutIter>
            sequential(ExPolicy, InIter first, InIter last, OutIter dest,
                Pred && pred, Proj && proj = Proj())
            {
                return sequential_copy_if(first, last, dest,
                    std::forward<Pred>(pred), std::forward<Proj>(proj));
            }

            template <typename ExPolicy, typename FwdIter, typename OutIter,
                typename Pred, typename Proj = util::projection_identity>
            static typename util::detail::algorithm_result<
                ExPolicy, std::pair<FwdIter, OutIter>
            >::type
            parallel(ExPolicy && policy, FwdIter first, FwdIter last,
                OutIter dest, Pred && pred, Proj && proj = Proj())
            {
                typedef hpx::util::zip_iterator<FwdIter, bool*> zip_iterator;
                typedef util::detail::algorithm_result<
                    ExPolicy, std::pair<FwdIter, OutIter>
                > result;
                typedef typename std::iterator_traits<FwdIter>::difference_type
                    difference_type;

                if (first == last)
                    return result::get(std::make_pair(last, dest));

                difference_type count = std::distance(first, last);

                boost::shared_array<bool> flags(new bool[count]);
                std::size_t init = 0;

                using hpx::util::get;
                using hpx::util::make_zip_iterator;
                typedef util::scan_partitioner<
                        ExPolicy, std::pair<FwdIter, OutIter>, std::size_t
                    > scan_partitioner_type;
                return scan_partitioner_type::call(
                    std::forward<ExPolicy>(policy),
                    make_zip_iterator(first, flags.get()), count, init,
                    // step 1 performs first part of scan algorithm
                    [pred, proj](zip_iterator part_begin, std::size_t part_size)
                        -> std::size_t
                    {
                        std::size_t curr = 0;

                        // MSVC complains if proj is captured by ref below
                        util::loop_n(
                            part_begin, part_size,
                            [&pred, proj, &curr](zip_iterator it) mutable
                            {
                                using hpx::util::invoke;
                                bool f = invoke(pred, invoke(proj, get<0>(*it)));

                                if ((get<1>(*it) = f))
                                    ++curr;
                            });
                        return curr;
                    },
                    // step 2 propagates the partition results from left
                    // to right
                    hpx::util::unwrapped(std::plus<std::size_t>()),
                    // step 3 runs final accumulation on each partition
                    [dest, flags](
                        zip_iterator part_begin, std::size_t part_size,
                        hpx::shared_future<std::size_t> f_accu) mutable
                    {
                        std::advance(dest, f_accu.get());
                        util::loop_n(part_begin, part_size,
                            [&dest](zip_iterator it) mutable
                            {
                                if(get<1>(*it))
                                    *dest++ = get<0>(*it);
                            });
                    },
                    // step 4 use this return value
                    [last, dest, flags](
                        std::vector<hpx::shared_future<std::size_t> > && items,
                        std::vector<hpx::future<void> > &&) mutable
                    ->  std::pair<FwdIter, OutIter>
                    {
                        std::advance(dest, items.back().get());
                        return std::make_pair(last, dest);
                    });
            }
        };
        /// \endcond
    }

    /// Copies the elements in the range, defined by [first, last), to another
    /// range beginning at \a dest. Copies only the elements for which the
    /// predicate \a f returns true. The order of the elements that are not
    /// removed is preserved.
    ///
    /// \note   Complexity: Performs not more than \a last - \a first
    ///         assignments, exactly \a last - \a first applications of the
    ///         predicate \a f.
    ///
    /// \tparam ExPolicy    The type of the execution policy to use (deduced).
    ///                     It describes the manner in which the execution
    ///                     of the algorithm may be parallelized and the manner
    ///                     in which it executes the assignments.
    /// \tparam InIter      The type of the source iterators used (deduced).
    ///                     This iterator type must meet the requirements of an
    ///                     input iterator.
    /// \tparam OutIter     The type of the iterator representing the
    ///                     destination range (deduced).
    ///                     This iterator type must meet the requirements of an
    ///                     output iterator.
    /// \tparam F           The type of the function/function object to use
    ///                     (deduced). Unlike its sequential form, the parallel
    ///                     overload of \a copy_if requires \a F to meet the
    ///                     requirements of \a CopyConstructible.
    /// \tparam Proj        The type of an optional projection function. This
    ///                     defaults to \a util::projection_identity
    ///
    /// \param policy       The execution policy to use for the scheduling of
    ///                     the iterations.
    /// \param first        Refers to the beginning of the sequence of elements
    ///                     the algorithm will be applied to.
    /// \param last         Refers to the end of the sequence of elements the
    ///                     algorithm will be applied to.
    /// \param dest         Refers to the beginning of the destination range.
    /// \param f            Specifies the function (or function object) which
    ///                     will be invoked for each of the elements in the
    ///                     sequence specified by [first, last).This is an
    ///                     unary predicate which returns \a true for the
    ///                     required elements. The signature of this predicate
    ///                     should be equivalent to:
    ///                     \code
    ///                     bool pred(const Type &a);
    ///                     \endcode \n
    ///                     The signature does not need to have const&, but
    ///                     the function must not modify the objects passed to
    ///                     it. The type \a Type must be such that an object of
    ///                     type \a InIter can be dereferenced and then
    ///                     implicitly converted to Type.
    /// \param proj         Specifies the function (or function object) which
    ///                     will be invoked for each of the elements as a
    ///                     projection operation before the actual predicate
    ///                     \a is invoked.
    ///
    /// The assignments in the parallel \a copy_if algorithm invoked with
    /// an execution policy object of type \a sequential_execution_policy
    /// execute in sequential order in the calling thread.
    ///
    /// The assignments in the parallel \a copy_if algorithm invoked with
    /// an execution policy object of type \a parallel_execution_policy or
    /// \a parallel_task_execution_policy are permitted to execute in an unordered
    /// fashion in unspecified threads, and indeterminately sequenced
    /// within each thread.
    ///
    /// \returns  The \a copy_if algorithm returns a
    ///           \a hpx::future<tagged_pair<tag::in(InIter), tag::out(OutIter)> >
    ///           if the execution policy is of type
    ///           \a sequential_task_execution_policy or
    ///           \a parallel_task_execution_policy and
    ///           returns \a tagged_pair<tag::in(InIter), tag::out(OutIter)>
    ///           otherwise.
    ///           The \a copy algorithm returns the pair of the input iterator
    ///           forwarded to the first element after the last in the input
    ///           sequence and the output iterator to the
    ///           element in the destination range, one past the last element
    ///           copied.
    ///
    template <typename ExPolicy, typename InIter, typename OutIter, typename F,
        typename Proj = util::projection_identity,
    HPX_CONCEPT_REQUIRES_(
        is_execution_policy<ExPolicy>::value &&
        hpx::traits::is_iterator<InIter>::value &&
        hpx::traits::is_iterator<OutIter>::value &&
        traits::is_projected<Proj, InIter>::value &&
        traits::is_indirect_callable<
            F, traits::projected<Proj, InIter>
        >::value)>
    typename util::detail::algorithm_result<
        ExPolicy, hpx::util::tagged_pair<tag::in(InIter), tag::out(OutIter)>
    >::type
    copy_if(ExPolicy&& policy, InIter first, InIter last, OutIter dest, F && f,
        Proj && proj = Proj())
    {
        static_assert(
            (hpx::traits::is_input_iterator<InIter>::value),
            "Required at least input iterator.");
        static_assert(
            (hpx::traits::is_output_iterator<OutIter>::value ||
                hpx::traits::is_forward_iterator<OutIter>::value),
            "Requires at least output iterator.");

        typedef std::integral_constant<bool,
                is_sequential_execution_policy<ExPolicy>::value ||
               !hpx::traits::is_forward_iterator<InIter>::value ||
               !hpx::traits::is_forward_iterator<OutIter>::value
            > is_seq;

        return hpx::util::make_tagged_pair<tag::in, tag::out>(
            detail::copy_if<std::pair<InIter, OutIter> >().call(
                std::forward<ExPolicy>(policy), is_seq(),
                first, last, dest, std::forward<F>(f),
                std::forward<Proj>(proj)));
    }
}}}

#endif<|MERGE_RESOLUTION|>--- conflicted
+++ resolved
@@ -58,11 +58,11 @@
         }
 
         template <typename IterPair>
-        struct copy_pair
-          : public detail::algorithm<copy_pair<IterPair>, IterPair>
-        {
-            copy_pair()
-              : copy_pair::algorithm("copy")
+        struct copy
+          : public detail::algorithm<copy<IterPair>, IterPair>
+        {
+            copy()
+              : copy::algorithm("copy")
             {}
 
             template <typename ExPolicy, typename InIter, typename OutIter>
@@ -95,44 +95,29 @@
             }
         };
 
-<<<<<<< HEAD
+
         template<typename InIter, typename OutIter, typename Enable = void>
-        struct copy;
-=======
-        template <typename ExPolicy, typename InIter, typename OutIter>
-        typename util::detail::algorithm_result<
-            ExPolicy, std::pair<InIter, OutIter>
-        >::type
-        copy_(ExPolicy && policy, InIter first, InIter last, OutIter dest,
-            std::false_type)
-        {
-            typedef std::integral_constant<bool,
-                    parallel::is_sequential_execution_policy<ExPolicy>::value ||
-                   !hpx::traits::is_forward_iterator<InIter>::value ||
-                   !hpx::traits::is_forward_iterator<OutIter>::value
-                > is_seq;
-
-            return detail::copy<std::pair<InIter, OutIter> >().call(
-                std::forward<ExPolicy>(policy), is_seq(),
-                first, last, dest);
-        }
->>>>>>> f9c40ca7
+        struct copy_iter;
 
         template <typename InIter, typename OutIter>
-        struct copy<
+        struct copy_iter<
             InIter, OutIter,
-            typename boost::enable_if<typename hpx::traits::segmented_iterator_traits<InIter>::is_segmented_iterator>::type
-        > : public copy_pair<std::pair<
+            typename std::enable_if<
+                hpx::traits::segmented_iterator_traits<InIter>::is_segmented_iterator::value
+             >::type
+        > : public copy<std::pair<
             typename hpx::traits::segmented_iterator_traits<InIter>::local_iterator,
             typename hpx::traits::segmented_iterator_traits<OutIter>::local_iterator
         >>
         {};
 
         template<typename InIter, typename OutIter>
-        struct copy<
+        struct copy_iter<
             InIter, OutIter,
-            typename boost::disable_if<typename hpx::traits::segmented_iterator_traits<OutIter>::is_segmented_iterator>::type
-        > : public copy_pair<std::pair<InIter, OutIter>>
+            typename std::enable_if<
+                !hpx::traits::segmented_iterator_traits<OutIter>::is_segmented_iterator::value
+            >::type
+        > : public copy<std::pair<InIter, OutIter>>
         {};
 
         /// \endcond
@@ -195,26 +180,10 @@
     >::type
     copy(ExPolicy && policy, InIter first, InIter last, OutIter dest)
     {
-<<<<<<< HEAD
            return detail::transfer<
-                detail::copy<InIter, OutIter>
+//                detail::copy<std::pair<InIter, OutIter>>
+                detail::copy_iter<InIter, OutIter>
             >(std::forward<ExPolicy>(policy), first, last, dest);
-=======
-        static_assert(
-            (hpx::traits::is_input_iterator<InIter>::value),
-            "Required at least input iterator.");
-        static_assert(
-            (hpx::traits::is_output_iterator<OutIter>::value ||
-                hpx::traits::is_forward_iterator<OutIter>::value),
-            "Requires at least output iterator.");
-
-        typedef hpx::traits::is_segmented_iterator<InIter> is_segmented;
-
-        return hpx::util::make_tagged_pair<tag::in, tag::out>(
-            detail::copy_(
-                std::forward<ExPolicy>(policy), first, last, dest,
-                is_segmented()));
->>>>>>> f9c40ca7
     }
 
 
