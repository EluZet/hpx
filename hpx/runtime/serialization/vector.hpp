--- conflicted
+++ resolved
@@ -129,12 +129,8 @@
     template <typename T, typename Allocator>
     void serialize(output_archive & ar, std::vector<T, Allocator> & v, unsigned)
     {
-<<<<<<< HEAD
-        ar << v.size();
-=======
         typedef typename std::vector<T>::size_type size_type;
         ar << v.size(); //-V128
->>>>>>> 5cccafd0
         if(v.empty()) return;
         save_impl(
             ar
