//  Copyright (c) 2007-2013 Hartmut Kaiser
//  Copyright (c) 2011-2015 Thomas Heller
//  Copyright (c) 2007 Richard D Guidry Jr
//  Copyright (c) 2011 Bryce Lelbach
//  Copyright (c) 2011 Katelyn Kufahl
//
//  Distributed under the Boost Software License, Version 1.0. (See accompanying
//  file LICENSE_1_0.txt or copy at http://www.boost.org/LICENSE_1_0.txt)

#ifndef HPX_PARCELSET_ENCODE_PARCEL_HPP
#define HPX_PARCELSET_ENCODE_PARCEL_HPP

#include <hpx/config.hpp>
#include <hpx/exception.hpp>
#include <hpx/runtime/parcelset/parcel.hpp>
#include <hpx/runtime/parcelset/parcel_buffer.hpp>
#include <hpx/runtime/parcelset/parcelport.hpp>
#include <hpx/runtime/parcelset_fwd.hpp>
#include <hpx/runtime/serialization/serialize.hpp>
#include <hpx/runtime_fwd.hpp>
#include <hpx/traits/is_chunk_allocator.hpp>
#include <hpx/util/high_resolution_timer.hpp>
#include <hpx/util/integer/endian.hpp>

#include <cstddef>
#include <cstdint>
#include <memory>
#include <string>
#include <vector>

namespace hpx
{
    namespace parcelset
    {
        namespace detail
        {
            ///////////////////////////////////////////////////////////////////
            inline char
            to_digit(int number)
            {
                char number_tmp = static_cast<char>(number);
                if (number >= 0 && number <= 9)
                {
                    return static_cast<char>(number_tmp + '0');
                }
                return static_cast<char>(number_tmp - 10 + 'A');
            }

            inline void
            convert_byte(std::uint8_t b, char* buffer, char const* end)
            {
                *buffer++ = to_digit((b & 0xF0) >> 4);
                *buffer++ = to_digit(b & 0x0F);
            }

            template <typename Buffer>
            std::string binary_archive_content(Buffer const& buffer)
            {
                std::string result;
                if (LPT_ENABLED(debug))
                {
                    result.reserve(buffer.data_.size() * 2 + 1);
                    for (std::uint8_t byte: buffer.data_)
                    {
                        char b[3] = { 0 };
                        convert_byte(byte, &b[0], &b[3]);
                        result += b;
                    }
                }
                return result;
            }

            template <typename Buffer>
            void encode_finalize(Buffer & buffer, std::size_t arg_size)
            {
                buffer.size_ = buffer.data_.size();
                buffer.data_size_ = arg_size;

                LPT_(debug) << binary_archive_content(buffer);

                performance_counters::parcels::data_point& data = buffer.data_point_;
                data.bytes_ = buffer.data_.size();
                data.raw_bytes_ = arg_size;

                // prepare chunk data for transmission, the transmission_chunks data
                // first holds all zero-copy, then all non-zero-copy chunk infos
                typedef typename Buffer::transmission_chunk_type
                    transmission_chunk_type;
                typedef typename Buffer::count_chunks_type
                    count_chunks_type;

                std::vector<transmission_chunk_type>& chunks =
                    buffer.transmission_chunks_;

                chunks.clear();
                chunks.reserve(buffer.chunks_.size());

                std::size_t index = 0;
                for (serialization::serialization_chunk& c : buffer.chunks_)
                {
                    if (c.type_ == serialization::chunk_type_pointer)
                        chunks.push_back(transmission_chunk_type(index, c.size_));
                    ++index;
                }

                buffer.num_chunks_ = count_chunks_type(
                    static_cast<std::uint32_t>(chunks.size()),
                    static_cast<std::uint32_t>(buffer.chunks_.size() - chunks.size())
                );

                if (!chunks.empty()) {
                    // the remaining number of chunks are non-zero-copy
                    for (serialization::serialization_chunk& c : buffer.chunks_)
                    {
                        if (c.type_ == serialization::chunk_type_index) {
                            chunks.push_back(
                                transmission_chunk_type(c.data_.index_, c.size_));
                        }
                    }
                }
            }

            inline std::size_t
            get_archive_size(parcel const& p, std::uint32_t flags,
                std::uint32_t dest_locality_id,
                std::vector<serialization::serialization_chunk>* chunks)
            {
                // gather the required size for the archive
                hpx::serialization::detail::size_gatherer_container gather_size;
                hpx::serialization::output_archive archive(
                    gather_size, flags, dest_locality_id, chunks);
                archive << p;
                return gather_size.size();
            }
        }

        template <typename Buffer, typename NewGids>
        std::size_t
<<<<<<< HEAD
        encode_parcels(parcelport& pp,
            parcel const * ps, std::size_t num_parcels, Buffer & buffer,
            int archive_flags_, boost::uint64_t max_outbound_size, NewGids new_gids)
=======
        encode_parcels(parcel const * ps, std::size_t num_parcels, Buffer & buffer,
            int archive_flags_, std::uint64_t max_outbound_size, NewGids new_gids)
>>>>>>> d6b1170b
        {
            HPX_ASSERT(buffer.data_.empty());
            // collect argument sizes from parcels
            std::size_t arg_size = 0;
            std::uint32_t dest_locality_id =
                ps[0].destination_locality_id();

            std::size_t parcels_sent = 0;

            std::size_t parcels_size = 1;
            if(num_parcels != std::size_t(-1))
                parcels_size = num_parcels;

            // guard against serialization errors
            try {
                try {
                    std::unique_ptr<serialization::binary_filter> filter(
                        ps[0].get_serialization_filter());

                    int archive_flags = archive_flags_;
                    if (filter.get() != nullptr)
                        archive_flags |= serialization::enable_compression;


                    // preallocate data
                    for (/**/; parcels_sent != parcels_size; ++parcels_sent)
                    {
                        if (arg_size >= max_outbound_size)
                            break;
                        arg_size += detail::get_archive_size(ps[parcels_sent],
                            archive_flags, dest_locality_id, &buffer.chunks_);
                    }

                    buffer.data_.reserve(arg_size);

                    // mark start of serialization
                    util::high_resolution_timer timer;

                    {
                        // Serialize the data
                        if (filter.get() != nullptr)
                            filter->set_max_length(buffer.data_.capacity());

                        serialization::output_archive archive(
                            buffer.data_
                          , archive_flags
                          , dest_locality_id
                          , &buffer.chunks_
                          , filter.get()
                          , new_gids);

                        if(num_parcels != std::size_t(-1))
                            archive << parcels_sent; //-V128

                        for(std::size_t i = 0; i != parcels_sent; ++i)
                        {
#if defined(HPX_HAVE_PARCELPORT_ACTION_COUNTERS)
                            std::size_t archive_pos = archive.current_pos();
                            boost::int64_t serialize_time =
                                timer.elapsed_nanoseconds();
#endif

                            LPT_(debug) << ps[i];
                            archive << ps[i];

#if defined(HPX_HAVE_PARCELPORT_ACTION_COUNTERS)
                            performance_counters::parcels::data_point action_data;
                            action_data.bytes_ = archive.current_pos() - archive_pos;
                            action_data.serialization_time_ =
                                timer.elapsed_nanoseconds() - serialize_time;
                            action_data.num_parcels_ = 1;
                            pp.add_sent_data(
                                ps[i].get_action()->get_action_name(),
                                action_data);
#endif
                        }

                        arg_size = archive.bytes_written();
                    }

                    // store the time required for serialization
                    buffer.data_point_.serialization_time_ =
                        timer.elapsed_nanoseconds();
                }
                catch (hpx::exception const& e) {
                    LPT_(fatal)
                        << "encode_parcels: "
                           "caught hpx::exception: "
                        << e.what();
                    hpx::report_error(boost::current_exception());
                    return 0;
                }
                catch (boost::system::system_error const& e) {
                    LPT_(fatal)
                        << "encode_parcels: "
                           "caught boost::system::error: "
                        << e.what();
                    hpx::report_error(boost::current_exception());
                    return 0;
                }
                catch (boost::exception const&) {
                    LPT_(fatal)
                        << "encode_parcels: "
                           "caught boost::exception";
                    hpx::report_error(boost::current_exception());
                    return 0;
                }
                catch (std::exception const& e) {
                    // We have to repackage all exceptions thrown by the
                    // serialization library as otherwise we will loose the
                    // e.what() description of the problem, due to slicing.
                    boost::throw_exception(boost::enable_error_info(
                        hpx::exception(serialization_error, e.what())));
                    return 0;
                }
            }
            catch (...) {
                LPT_(fatal)
                        << "encode_parcels: "
                       "caught unknown exception";
                hpx::report_error(boost::current_exception());
                    return 0;
            }

            buffer.data_point_.num_parcels_ = parcels_sent;
            detail::encode_finalize(buffer, arg_size);

            return parcels_sent;
        }
    }
}

#endif<|MERGE_RESOLUTION|>--- conflicted
+++ resolved
@@ -136,14 +136,9 @@
 
         template <typename Buffer, typename NewGids>
         std::size_t
-<<<<<<< HEAD
         encode_parcels(parcelport& pp,
             parcel const * ps, std::size_t num_parcels, Buffer & buffer,
-            int archive_flags_, boost::uint64_t max_outbound_size, NewGids new_gids)
-=======
-        encode_parcels(parcel const * ps, std::size_t num_parcels, Buffer & buffer,
             int archive_flags_, std::uint64_t max_outbound_size, NewGids new_gids)
->>>>>>> d6b1170b
         {
             HPX_ASSERT(buffer.data_.empty());
             // collect argument sizes from parcels
