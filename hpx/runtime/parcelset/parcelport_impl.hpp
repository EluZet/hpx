--- conflicted
+++ resolved
@@ -194,60 +194,23 @@
 
         }
 
-<<<<<<< HEAD
-=======
-    protected:
-        void put_parcel_await(
-            locality const & dest, parcel p, write_handler_type f
-          , std::shared_ptr<archive_type> const & archive
-          , std::shared_ptr<future_await_container_type> const & future_await)
-        {
-            future_await->reset();
-
-            (*archive) << p;
-
-            // We are doing a fixed point iteration until we are sure that the
-            // serialization process requires nothing more to wait on ...
-            // Things where we need waiting:
-            //  - (shared_)future<id_type>: when the future wasn't ready yet, we
-            //      need to do another await round for the id splitting
-            //  - id_type: we need to await, if and only if, the credit of the
-            //      needs to split.
-            if(future_await->has_futures())
-            {
-                (*future_await)(
-                    util::bind(
-                        util::one_shot(&parcelport_impl::put_parcel_await), this,
-                        dest, std::move(p), std::move(f),
-                        archive, future_await)
-                );
-                return;
-            }
-            else if (!connection_handler_traits<ConnectionHandler>::
-                use_connection_cache::value)
-            {
-                send_parcel_immediate(dest, std::move(p), std::move(f),
-                    archive, std::move(future_await->new_gids_));
-            }
-            else {
-                // enqueue the outgoing parcel ...
-                enqueue_parcel(dest, std::move(p), std::move(f),
-                    std::move(future_await->new_gids_));
-
-                get_connection_and_send_parcels(dest);
-            }
-        }
-
->>>>>>> 0aa4c492
     public:
         void put_parcel(locality const & dest, parcel p, write_handler_type f)
         {
             HPX_ASSERT(dest.type() == type());
 
-            // enqueue the outgoing parcel ...
-            enqueue_parcel(dest, std::move(p), std::move(f));
-
-            get_connection_and_send_parcels(dest);
+            if (!connection_handler_traits<ConnectionHandler>::
+                use_connection_cache::value)
+            {
+                send_parcel_immediate(dest, std::move(p), std::move(f));
+            }
+            else
+            {
+                // enqueue the outgoing parcel ...
+                enqueue_parcel(dest, std::move(p), std::move(f));
+
+                get_connection_and_send_parcels(dest);
+            }
         }
 
         void put_parcels(locality const& dest, std::vector<parcel> parcels,
@@ -269,11 +232,22 @@
                     parcels[i].destination_locality());
             }
 #endif
-
-            // enqueue the outgoing parcels ...
-            enqueue_parcels(dest, std::move(parcels), std::move(handlers));
-
-            get_connection_and_send_parcels(dest);
+            if (!connection_handler_traits<ConnectionHandler>::
+                use_connection_cache::value)
+            {
+                for (std::size_t i = 0; i != parcels.size(); ++i)
+                {
+                    send_parcel_immediate(dest, std::move(parcels[i]),
+                        std::move(handlers[i]));
+                }
+            }
+            else
+            {
+                // enqueue the outgoing parcels ...
+                enqueue_parcels(dest, std::move(parcels), std::move(handlers));
+
+                get_connection_and_send_parcels(dest);
+            }
         }
 
         void send_early_parcel(locality const & dest, parcel p)
@@ -658,8 +632,7 @@
 
         ///////////////////////////////////////////////////////////////////////
         void send_parcel_immediate(locality const& locality_id, parcel p,
-            write_handler_type handler, std::shared_ptr<archive_type> const & archive,
-            new_gids_map && new_gids)
+            write_handler_type handler)
         {
             // If we are stopped already, discard pending parcels
             if (hpx::is_stopped()) return;
@@ -681,8 +654,7 @@
             std::size_t num_parcels = encode_parcels(&p, 1,
                     sender_connection->buffer_,
                     archive_flags_,
-                    this->get_max_outbound_message_size(),
-                    &new_gids);
+                    this->get_max_outbound_message_size());
 
             using hpx::parcelset::detail::call_for_each;
             using hpx::util::placeholders::_1;
