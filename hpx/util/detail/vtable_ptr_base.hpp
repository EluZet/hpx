--- conflicted
+++ resolved
@@ -173,36 +173,10 @@
     >
         : vtable_ptr_virtbase<IArchive, OArchive>
     {
-<<<<<<< HEAD
-        boost::detail::sp_typeinfo const & (*get_type)();
-=======
         virtual ~vtable_ptr_base() {}
         virtual bool empty() const = 0;
 
         virtual vtable_ptr_base * get_ptr() = 0;
-
-        std::type_info const& (*get_type)();
->>>>>>> 03d78252
-        void (*static_delete)(void**);
-        void (*destruct)(void**);
-        void (*clone)(void * const*, void **);
-        void (*copy)(void * const*, void **);
-        R (*invoke)(void ** BOOST_PP_COMMA_IF(N) BOOST_PP_ENUM_PARAMS(N, A));
-    };
-
-    ///////////////////////////////////////////////////////////////////////////
-    template <
-        typename R
-      BOOST_PP_COMMA_IF(N) BOOST_PP_ENUM_PARAMS(N, typename A)
-    >
-    struct vtable_ptr_base<
-        R(BOOST_PP_ENUM_PARAMS(N, A))
-      , void
-      , void
-    >
-    {
-        virtual ~vtable_ptr_base() {}
-        virtual bool empty() const = 0;
 
         std::type_info const& (*get_type)();
         void (*static_delete)(void**);
@@ -211,6 +185,28 @@
         void (*copy)(void * const*, void **);
         R (*invoke)(void ** BOOST_PP_COMMA_IF(N) BOOST_PP_ENUM_PARAMS(N, A));
     };
+
+    ///////////////////////////////////////////////////////////////////////////
+    template <
+        typename R
+      BOOST_PP_COMMA_IF(N) BOOST_PP_ENUM_PARAMS(N, typename A)
+    >
+    struct vtable_ptr_base<
+        R(BOOST_PP_ENUM_PARAMS(N, A))
+      , void
+      , void
+    >
+    {
+        virtual ~vtable_ptr_base() {}
+        virtual bool empty() const = 0;
+
+        std::type_info const& (*get_type)();
+        void (*static_delete)(void**);
+        void (*destruct)(void**);
+        void (*clone)(void * const*, void **);
+        void (*copy)(void * const*, void **);
+        R (*invoke)(void ** BOOST_PP_COMMA_IF(N) BOOST_PP_ENUM_PARAMS(N, A));
+    };
 }}}
 
 namespace boost { namespace serialization {
