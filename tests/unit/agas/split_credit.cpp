--- conflicted
+++ resolved
@@ -71,26 +71,13 @@
         hpx::naming::detail::log2(hpx_globalcredit_initial);
     boost::uint64_t restored_initial_credits =
         hpx::naming::detail::power2(log2_initial_credit);
-<<<<<<< HEAD
-    HPX_TEST_EQ(restored_initial_credits, static_cast<boost::uint64_t>(HPX_GLOBALCREDIT_INITIAL));
-=======
     HPX_TEST_EQ(restored_initial_credits, hpx_globalcredit_initial);
->>>>>>> 8e5cc974
 
     {
         Client object(find_here());
 
         id_type g0 = split_credits(object.get_gid());
 
-<<<<<<< HEAD
-        HPX_TEST_EQ(get_credit(object.get_gid()), static_cast<boost::uint64_t>(HPX_GLOBALCREDIT_INITIAL/2));
-        HPX_TEST_EQ(get_credit(g0), static_cast<boost::uint64_t>(HPX_GLOBALCREDIT_INITIAL/2));
-
-        id_type g1 = split_credits(object.get_gid());
-
-        HPX_TEST_EQ(get_credit(object.get_gid()), static_cast<boost::uint64_t>(HPX_GLOBALCREDIT_INITIAL/4));
-        HPX_TEST_EQ(get_credit(g1), static_cast<boost::uint64_t>(HPX_GLOBALCREDIT_INITIAL/4));
-=======
         HPX_TEST_EQ(get_credit(object.get_gid()), hpx_globalcredit_initial/2);
         HPX_TEST_EQ(get_credit(g0), hpx_globalcredit_initial/2);
 
@@ -98,7 +85,6 @@
 
         HPX_TEST_EQ(get_credit(object.get_gid()), hpx_globalcredit_initial/4);
         HPX_TEST_EQ(get_credit(g1), hpx_globalcredit_initial/4);
->>>>>>> 8e5cc974
 
         cout << "  " << object.get_gid() << " : "
                      << get_credit(object.get_gid()) << "\n"
