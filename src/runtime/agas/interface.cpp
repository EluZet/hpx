////////////////////////////////////////////////////////////////////////////////
//  Copyright (c) 2011 Bryce Adelstein-Lelbach
//
//  Distributed under the Boost Software License, Version 1.0. (See accompanying
//  file LICENSE_1_0.txt or copy at http://www.boost.org/LICENSE_1_0.txt)
////////////////////////////////////////////////////////////////////////////////

#include <hpx/runtime/naming/resolver_client.hpp>
#include <hpx/runtime/agas/interface.hpp>
#include <hpx/runtime/actions/continuation.hpp>
#include <hpx/runtime/components/stubs/runtime_support.hpp>

#include <algorithm>

namespace hpx { namespace agas
{
///////////////////////////////////////////////////////////////////////////////
bool register_name(
    std::string const& name
  , naming::gid_type const& gid
  , error_code& ec
    )
{
    naming::resolver_client& agas_ = naming::get_agas_client();
    return agas_.register_name(name, gid);
}

bool register_name(
    std::string const& name
  , naming::id_type const& id
  , error_code& ec
    )
{
    naming::resolver_client& agas_ = naming::get_agas_client();
    return agas_.register_name(name, id);
}

lcos::future<bool> register_name_async(
    std::string const& name
  , naming::id_type const& id
    )
{
    naming::resolver_client& agas_ = naming::get_agas_client();
    return agas_.register_name_async(name, id);
}

///////////////////////////////////////////////////////////////////////////////
bool unregister_name(
    std::string const& name
  , naming::id_type& gid
  , error_code& ec
    )
{
    naming::resolver_client& agas_ = naming::get_agas_client();

    naming::gid_type raw_gid;

    if (agas_.unregister_name(name, raw_gid, ec) && !ec)
    {
        if (naming::detail::get_credit_from_gid(raw_gid) != 0)
            gid = naming::id_type(raw_gid, naming::id_type::managed);
        else
            gid = naming::id_type(raw_gid, naming::id_type::unmanaged);

        return true;
    }

    return false;
}

naming::id_type unregister_name(
    std::string const& name
  , error_code& ec
    )
{
    naming::resolver_client& agas_ = naming::get_agas_client();
    return agas_.unregister_name(name);
}

lcos::future<naming::id_type> unregister_name_async(
    std::string const& name
    )
{
    naming::resolver_client& agas_ = naming::get_agas_client();
    return agas_.unregister_name_async(name);
}

///////////////////////////////////////////////////////////////////////////////
bool resolve_name(
    std::string const& name
  , naming::gid_type& gid
  , error_code& ec
    )
{
    naming::resolver_client& agas_ = naming::get_agas_client();

    if (agas_.resolve_name(name, gid, ec) && !ec)
        return true;

    return false;
}

///////////////////////////////////////////////////////////////////////////////
bool resolve_name(
    std::string const& name
  , naming::id_type& gid
  , error_code& ec
    )
{
    naming::resolver_client& agas_ = naming::get_agas_client();

    naming::gid_type raw_gid;

    if (agas_.resolve_name(name, raw_gid, ec) && !ec)
    {
        if (naming::detail::get_credit_from_gid(raw_gid) != 0)
            gid = naming::id_type(raw_gid, naming::id_type::managed);
        else
            gid = naming::id_type(raw_gid, naming::id_type::unmanaged);

        return true;
    }

    return false;
}

lcos::future<naming::id_type> resolve_name_async(
    std::string const& name
    )
{
    naming::resolver_client& agas_ = naming::get_agas_client();
    return agas_.resolve_name_async(name);
}

naming::id_type resolve_name(
    std::string const& name
  , error_code& ec
    )
{
    naming::resolver_client& agas_ = naming::get_agas_client();
    return agas_.resolve_name(name, ec);
}

///////////////////////////////////////////////////////////////////////////////
// lcos::future<std::vector<naming::id_type> > get_localities_async(
//     components::component_type type
//     )
// {
//     naming::resolver_client& agas_ = naming::get_agas_client();
//     return agas_.get_localities_async();
// }
// 
// std::vector<naming::id_type> get_localities(
//     components::component_type type
//   , error_code& ec
//     )
// {
//     naming::resolver_client& agas_ = naming::get_agas_client();
//     return agas_.get_localities(type, ec);
// }

lcos::future<boost::uint32_t> get_num_localities_async(
    components::component_type type
    )
{
    naming::resolver_client& agas_ = naming::get_agas_client();
    return agas_.get_num_localities_async();
}

boost::uint32_t get_num_localities(
    components::component_type type
  , error_code& ec
    )
{
    naming::resolver_client& agas_ = naming::get_agas_client();
    return agas_.get_num_localities(type, ec);
}

lcos::future<std::vector<boost::uint32_t> > get_num_threads_async()
{
    naming::resolver_client& agas_ = naming::get_agas_client();
    return agas_.get_num_threads_async();
}

std::vector<boost::uint32_t> get_num_threads(
    error_code& ec
    )
{
    naming::resolver_client& agas_ = naming::get_agas_client();
    return agas_.get_num_threads(ec);
}

lcos::future<boost::uint32_t> get_num_overall_threads_async()
{
    naming::resolver_client& agas_ = naming::get_agas_client();
    return agas_.get_num_overall_threads_async();
}

boost::uint32_t get_num_overall_threads(
    error_code& ec
    )
{
    naming::resolver_client& agas_ = naming::get_agas_client();
    return agas_.get_num_overall_threads(ec);
}

///////////////////////////////////////////////////////////////////////////////
bool is_local_address(
    naming::gid_type const& gid
  , error_code& ec
    )
{
    return naming::get_agas_client().is_local_address(gid, ec);
}

bool is_local_address(
    naming::gid_type const& gid
  , naming::address& addr
  , error_code& ec
    )
{
    return naming::get_agas_client().is_local_address(gid, addr, ec);
}

inline naming::gid_type const& convert_to_gid(naming::id_type const& id)
{
    return id.get_gid();
}

bool is_local_address(
    std::vector<naming::id_type> const& ids
  , std::vector<naming::address>& addrs
  , boost::dynamic_bitset<>& locals
  , error_code& ec
    )
{
    std::vector<naming::gid_type> gids;
    gids.reserve(ids.size());

    std::transform(ids.begin(), ids.end(), std::back_inserter(gids), convert_to_gid);
    return naming::get_agas_client().is_local_address(gids, addrs, locals, ec);
}

bool is_local_address_cached(
    naming::gid_type const& gid
  , error_code& ec
    )
{
    return naming::get_agas_client().is_local_address_cached(gid, ec);
}

bool is_local_address_cached(
    naming::gid_type const& gid
  , naming::address& addr
  , error_code& ec
    )
{
    return naming::get_agas_client().is_local_address_cached(gid, addr, ec);
}

bool is_local_lva_encoded_address(
    naming::gid_type const& gid
    )
{
    return naming::get_agas_client().is_local_lva_encoded_address(gid);
}

void garbage_collect_non_blocking(
    error_code& ec
    )
{
    naming::get_agas_client().garbage_collect_non_blocking(ec);
}

void garbage_collect(
    error_code& ec
    )
{
    naming::get_agas_client().garbage_collect(ec);
}

/// \brief Invoke an asynchronous garbage collection step on the given target
///        locality.
void garbage_collect_non_blocking(
    naming::id_type const& id
  , error_code& ec
    )
{
    try {
        components::stubs::runtime_support::garbage_collect_non_blocking(id);
    }
    catch (hpx::exception const& e) {
        if (&ec == &throws)
            throw;
        ec = make_error_code(e.get_error(), e.what());
    }
}

/// \brief Invoke a synchronous garbage collection step on the given target
///        locality.
void garbage_collect(
    naming::id_type const& id
  , error_code& ec
    )
{
    try {
        components::stubs::runtime_support::garbage_collect(id);
    }
    catch (hpx::exception const& e) {
        if (&ec == &throws)
            throw;
        ec = make_error_code(e.get_error(), e.what());
    }
}

/// \brief Return an id_type referring to the console locality.
naming::id_type get_console_locality(
    error_code& ec
    )
{
    naming::gid_type console;
    naming::get_agas_client().get_console_locality(console, ec);
    if (ec) return naming::invalid_id;

    return naming::id_type(console, naming::id_type::unmanaged);
}

boost::uint32_t get_locality_id()
{
    if (get_runtime_ptr() == 0)
        return naming::invalid_locality_id;

    error_code ec(lightweight);
<<<<<<< HEAD
    naming::gid_type l = naming::get_agas_client().local_locality(ec);
=======
    naming::gid_type l = naming::get_agas_client().get_local_locality(ec);
>>>>>>> 41fdf170
    return l ? naming::get_locality_id_from_gid(l) : naming::invalid_locality_id;
}

}}
<|MERGE_RESOLUTION|>--- conflicted
+++ resolved
@@ -331,11 +331,7 @@
         return naming::invalid_locality_id;
 
     error_code ec(lightweight);
-<<<<<<< HEAD
-    naming::gid_type l = naming::get_agas_client().local_locality(ec);
-=======
     naming::gid_type l = naming::get_agas_client().get_local_locality(ec);
->>>>>>> 41fdf170
     return l ? naming::get_locality_id_from_gid(l) : naming::invalid_locality_id;
 }
 
