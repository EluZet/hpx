--- conflicted
+++ resolved
@@ -95,19 +95,10 @@
 
     using scheduler_t = ex::thread_pool_policy_scheduler<Policy>;
 
-<<<<<<< HEAD
-    auto snd_result = tt::sync_wait(hpx::for_each(
-        ex::execute_on(scheduler_t(l), std::forward<ExPolicy>(policy)),
-        iterator(std::begin(c)), iterator(std::end(c)), f));
-    auto result = hpx::get<0>(*snd_result);
-
-    HPX_TEST(result == iterator(std::end(c)));
-=======
     auto result = tt::sync_wait(hpx::for_each(
         ex::execute_on(scheduler_t(l), std::forward<ExPolicy>(policy)),
         iterator(std::begin(c)), iterator(std::end(c)), f));
     HPX_TEST(hpx::get<0>(*result) == iterator(std::end(c)));
->>>>>>> bd43586f
 
     // verify values
     std::size_t count = 0;
@@ -138,21 +129,11 @@
 
     using scheduler_t = ex::thread_pool_policy_scheduler<Policy>;
 
-<<<<<<< HEAD
-    auto snd_result = tt::sync_wait(
-        ex::just(iterator(std::begin(c)), iterator(std::end(c)), f) |
-        hpx::for_each(
-            ex::execute_on(scheduler_t(l), std::forward<ExPolicy>(policy))));
-    auto result = hpx::get<0>(*snd_result);
-
-    HPX_TEST(result == iterator(std::end(c)));
-=======
     auto result = tt::sync_wait(
         ex::just(iterator(std::begin(c)), iterator(std::end(c)), f) |
         hpx::for_each(
             ex::execute_on(scheduler_t(l), std::forward<ExPolicy>(policy))));
     HPX_TEST(hpx::get<0>(*result) == iterator(std::end(c)));
->>>>>>> bd43586f
 
     // verify values
     std::size_t count = 0;
