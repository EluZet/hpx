--- conflicted
+++ resolved
@@ -88,17 +88,6 @@
     using scheduler_t = ex::thread_pool_policy_scheduler<Policy>;
 
     auto exec = ex::explicit_scheduler_executor(scheduler_t(l));
-<<<<<<< HEAD
-=======
-#if defined(HPX_HAVE_STDEXEC)
-    auto result =
-        tt::sync_wait(ex::just(std::begin(c), std::end(c), std::begin(d)) |
-            hpx::adjacent_difference(policy.on(exec)));
-#else
-    auto result = ex::just(std::begin(c), std::end(c), std::begin(d)) |
-        hpx::adjacent_difference(policy.on(exec)) | tt::sync_wait();
-#endif
->>>>>>> bd43586f
 
     {
         auto snd_result =
@@ -182,21 +171,10 @@
     using scheduler_t = ex::thread_pool_policy_scheduler<Policy>;
 
     auto exec = ex::explicit_scheduler_executor(scheduler_t(l));
-<<<<<<< HEAD
 
     auto result = tt::sync_wait(hpx::adjacent_difference(
         p.on(exec), std::begin(c), std::end(c), std::begin(d)));
 
-=======
-#if defined(HPX_HAVE_STDEXEC)
-    auto result = tt::sync_wait(hpx::adjacent_difference(
-        p.on(exec), std::begin(c), std::end(c), std::begin(d)));
-#else
-    auto result = hpx::adjacent_difference(
-                      p.on(exec), std::begin(c), std::end(c), std::begin(d)) |
-        tt::sync_wait();
-#endif
->>>>>>> bd43586f
     std::adjacent_difference(std::begin(c), std::end(c), std::begin(d_ans));
 
     HPX_TEST(std::equal(std::begin(d), std::end(d), std::begin(d_ans),
