# Copyright (c) 2019-2023 The STE||AR-Group
#
# SPDX-License-Identifier: BSL-1.0
# Distributed under the Boost Software License, Version 1.0. (See accompanying
# file LICENSE_1_0.txt or copy at http://www.boost.org/LICENSE_1_0.txt)

set(type_support_headers
    hpx/type_support/detail/with_result_of.hpp
    hpx/type_support/detail/wrap_int.hpp
    hpx/type_support/bit_cast.hpp
    hpx/type_support/construct_at.hpp
    hpx/type_support/decay.hpp
    hpx/type_support/default_sentinel.hpp
    hpx/type_support/detected.hpp
    hpx/type_support/empty_function.hpp
    hpx/type_support/equality.hpp
    hpx/type_support/extra_data.hpp
    hpx/type_support/identity.hpp
    hpx/type_support/is_relocatable.hpp
    hpx/type_support/is_trivially_relocatable.hpp
    hpx/type_support/is_contiguous_iterator.hpp
    hpx/type_support/lazy_conditional.hpp
    hpx/type_support/lazy_enable_if.hpp
    hpx/type_support/pack.hpp
    hpx/type_support/meta.hpp
    hpx/type_support/relocate_at.hpp
    hpx/type_support/static.hpp
<<<<<<< HEAD
    hpx/type_support/uninitialized_relocate.hpp
=======
    hpx/type_support/uninitialized_relocate_n_primitive.hpp
>>>>>>> 1ec0c0f0
    hpx/type_support/unwrap_ref.hpp
    hpx/type_support/unused.hpp
    hpx/type_support/void_guard.hpp
)

if(HPX_WITH_CXX20_COROUTINES)
  set(type_support_headers
      ${type_support_headers} hpx/type_support/coroutines_support.hpp
      hpx/type_support/generator.hpp
  )
endif()

# cmake-format: off
set(type_support_compat_headers
    hpx/type_support.hpp => hpx/modules/type_support.hpp
    hpx/util/always_void.hpp => hpx/modules/type_support.hpp
    hpx/util/decay.hpp => hpx/modules/type_support.hpp
    hpx/util/detected.hpp => hpx/modules/type_support.hpp
    hpx/util/identity.hpp => hpx/modules/type_support.hpp
    hpx/util/lazy_conditional.hpp => hpx/modules/type_support.hpp
    hpx/util/lazy_enable_if.hpp => hpx/modules/type_support.hpp
    hpx/util/static.hpp => hpx/modules/type_support.hpp
    hpx/util/unwrap_ref.hpp => hpx/modules/type_support.hpp
    hpx/util/unused.hpp => hpx/modules/type_support.hpp
    hpx/util/void_guard.hpp => hpx/modules/type_support.hpp
)
# cmake-format: on

set(type_support_sources)

include(HPX_AddModule)
add_hpx_module(
  core type_support
  GLOBAL_HEADER_GEN ON
  SOURCES ${type_support_sources}
  HEADERS ${type_support_headers}
  COMPAT_HEADERS ${type_support_compat_headers}
  MODULE_DEPENDENCIES hpx_assertion hpx_concepts hpx_config
  CMAKE_SUBDIRS examples tests
)<|MERGE_RESOLUTION|>--- conflicted
+++ resolved
@@ -25,11 +25,7 @@
     hpx/type_support/meta.hpp
     hpx/type_support/relocate_at.hpp
     hpx/type_support/static.hpp
-<<<<<<< HEAD
-    hpx/type_support/uninitialized_relocate.hpp
-=======
     hpx/type_support/uninitialized_relocate_n_primitive.hpp
->>>>>>> 1ec0c0f0
     hpx/type_support/unwrap_ref.hpp
     hpx/type_support/unused.hpp
     hpx/type_support/void_guard.hpp
