--- conflicted
+++ resolved
@@ -9,27 +9,20 @@
     condition_variable2
     condition_variable3
     condition_variable4
-<<<<<<< HEAD
     condition_variable_race
-    jthread1
-    jthread2
-    stop_token_cb1
-    stop_token_race
-    stop_token_race2
-=======
     error_callback
     jthread1
     jthread2
     stack_check
     start_stop_callbacks
-    stop_tokencb1
-    stop_tokenrace
+    stop_token_cb1
+    stop_token_race
+    stop_token_race2
     thread
     thread_id
     thread_launching
     thread_mf
     thread_yield
->>>>>>> d4530714
 )
 
 if(HPX_WITH_DISTRIBUTED_RUNTIME)
@@ -53,13 +46,9 @@
 set(condition_variable_race_PARAMETERS THREADS_PER_LOCALITY 4)
 set(jthread1_PARAMETERS THREADS_PER_LOCALITY 4)
 set(jthread2_PARAMETERS THREADS_PER_LOCALITY 4)
-<<<<<<< HEAD
 set(stop_token_cb1_PARAMETERS THREADS_PER_LOCALITY 4)
 set(stop_token_race_PARAMETERS THREADS_PER_LOCALITY 4)
 set(stop_token_race2_PARAMETERS THREADS_PER_LOCALITY 1)
-=======
-set(stop_tokencb1_PARAMETERS THREADS_PER_LOCALITY 4)
-set(stop_tokenrace_PARAMETERS THREADS_PER_LOCALITY 4)
 set(thread_affinity_PARAMETERS THREADS_PER_LOCALITY 4)
 set(thread_affinity_LIBRARIES DEPENDENCIES PRIVATE Hwloc::hwloc)
 set(thread_PARAMETERS THREADS_PER_LOCALITY 4)
@@ -68,7 +57,6 @@
 set(thread_mf_PARAMETERS THREADS_PER_LOCALITY 4)
 set(thread_stacksize_PARAMETERS LOCALITIES 2)
 set(tss_PARAMETERS THREADS_PER_LOCALITY 4)
->>>>>>> d4530714
 
 foreach(test ${threading_tests})
   set(sources ${test}.cpp)
@@ -85,17 +73,15 @@
 
 endforeach()
 
-<<<<<<< HEAD
 set_tests_properties(
   tests.unit.modules.threading.stop_token_race2
   PROPERTIES
     PASS_REGULAR_EXPRESSION "std::terminate called\n")
-=======
+
 if(HPX_WITH_THREAD_STACKOVERFLOW_DETECTION)
   set_tests_properties(tests.unit.threads.thread_stacksize_overflow PROPERTIES
     PASS_REGULAR_EXPRESSION "Stack overflow in coroutine at address 0x[0-9a-fA-F]*")
 
   set_tests_properties(tests.unit.threads.thread_stacksize_overflow_v2 PROPERTIES
     PASS_REGULAR_EXPRESSION "Stack overflow in coroutine at address 0x[0-9a-fA-F]*")
-endif()
->>>>>>> d4530714
+endif()